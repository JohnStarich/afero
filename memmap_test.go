package afero

import (
	"fmt"
	"io"
	"os"
	"path/filepath"
	"runtime"
	"testing"
	"time"
)

func TestNormalizePath(t *testing.T) {
	type test struct {
		input    string
		expected string
	}

	data := []test{
		{".", FilePathSeparator},
		{"./", FilePathSeparator},
		{"..", FilePathSeparator},
		{"../", FilePathSeparator},
		{"./..", FilePathSeparator},
		{"./../", FilePathSeparator},
		{"tmp", "/tmp"}, // "tmp" and "/tmp" are equivalent in MemMapFS
		{"/tmp", "/tmp"},
	}

	for i, d := range data {
		cpath := normalizePath(d.input)
		if d.expected != cpath {
			t.Errorf("Test %d failed. Expected %q got %q", i, d.expected, cpath)
		}
	}
}

func TestPathErrors(t *testing.T) {
	path := filepath.Join(".", "some", "path")
	path2 := filepath.Join(".", "different")
	path3 := filepath.Join(".", "different", "long", "path")
	fs := NewMemMapFs()
	perm := os.FileMode(0755)

	// relevant functions:
	// func (m *MemMapFs) Chmod(name string, mode os.FileMode) error
	// func (m *MemMapFs) Chtimes(name string, atime time.Time, mtime time.Time) error
	// func (m *MemMapFs) Create(name string) (File, error)
	// func (m *MemMapFs) Mkdir(name string, perm os.FileMode) error
	// func (m *MemMapFs) MkdirAll(path string, perm os.FileMode) error
	// func (m *MemMapFs) Open(name string) (File, error)
	// func (m *MemMapFs) OpenFile(name string, flag int, perm os.FileMode) (File, error)
	// func (m *MemMapFs) Remove(name string) error
	// func (m *MemMapFs) Rename(oldname, newname string) error
	// func (m *MemMapFs) Stat(name string) (os.FileInfo, error)

	err := fs.Chmod(path, perm)
	checkPathError(t, err, "Chmod")

	err = fs.Chtimes(path, time.Now(), time.Now())
	checkPathError(t, err, "Chtimes")

	// fs.Create doesn't return an error

	err = fs.Mkdir(path2, perm)
	if err != nil {
		t.Error(err)
	}
	err = fs.Mkdir(path2, perm)
	checkPathError(t, err, "Mkdir")

	err = fs.MkdirAll(path3, perm)
	if err != nil {
		t.Fatal(err)
	}

	_, err = fs.Open(path)
	checkPathError(t, err, "Open")

	_, err = fs.OpenFile(path, os.O_RDWR, perm)
	checkPathError(t, err, "OpenFile")

	err = fs.Remove(path)
	checkPathError(t, err, "Remove")

	err = fs.RemoveAll(path)
	if err != nil {
		t.Error("RemoveAll:", err)
	}

	err = fs.Rename(path, path2)
	checkPathError(t, err, "Rename")

	_, err = fs.Stat(path)
	checkPathError(t, err, "Stat")
}

func checkPathError(t *testing.T, err error, op string) {
	t.Helper()
	pathErr, ok := err.(*os.PathError)
	if !ok {
		t.Error(op+":", err, "is not a os.PathError")
		return
	}
	_, ok = pathErr.Err.(*os.PathError)
	if ok {
		t.Error(op+":", err, "contains another os.PathError")
	}
}

func TestMemFsRename(t *testing.T) {
	memFs := &MemMapFs{}

	const (
		oldPath        = "/old"
		newPath        = "/prefix/new"
		fileName       = "afero.txt"
		subDirName     = "subdir"
		subDirFileName = "subafero.txt"
	)
	err := memFs.Mkdir(oldPath, 0700)
	if err != nil {
		t.Fatal(err)
	}
	err = memFs.Rename(oldPath, newPath)
	if err == nil {
		t.Fatal("Missing parent dir for new path should return an error")
	}
	err = memFs.Mkdir("/prefix", 0700)
	if err != nil {
		t.Fatal(err)
	}

	oldFilePath := filepath.Join(oldPath, fileName)
	_, err = memFs.Create(oldFilePath)
	if err != nil {
		t.Fatal(err)
	}
	oldSubDirPath := filepath.Join(oldPath, subDirName)
	err = memFs.Mkdir(oldSubDirPath, 0700)
	if err != nil {
		t.Fatal(err)
	}
	oldSubDirFilePath := filepath.Join(oldPath, subDirName, subDirFileName)
	_, err = memFs.Create(oldSubDirFilePath)
	if err != nil {
		t.Fatal(err)
	}

	err = memFs.Rename(oldPath, newPath)
	if err != nil {
		t.Fatal(err)
	}
	fmt.Println("MemFs contents:")
	memFs.List()
	fmt.Println()

	newFilePath := filepath.Join(newPath, fileName)
	newSubDirFilePath := filepath.Join(newPath, subDirName, subDirFileName)
	_, err = memFs.Stat(newFilePath)
	if err != nil {
		t.Errorf("File should exist in new directory %q but received error: %s", newFilePath, err)
	}
	_, err = memFs.Stat(newSubDirFilePath)
	if err != nil {
		t.Errorf("File should exist in new sub directory %q but received error: %s", newSubDirFilePath, err)
	}

	_, err = memFs.Stat(oldFilePath)
	if err == nil {
		t.Errorf("File should not exist in old directory %q", oldFilePath)
	}
	_, err = memFs.Stat(oldSubDirFilePath)
	if err == nil {
		t.Errorf("File should not exist in old sub directory %q", oldSubDirFilePath)
	}
}

// Ensure os.O_EXCL is correctly handled.
func TestOpenFileExcl(t *testing.T) {
	const fileName = "/myFileTest"
	const fileMode = os.FileMode(0765)

	fs := NewMemMapFs()

	// First creation should succeed.
	f, err := fs.OpenFile(fileName, os.O_CREATE|os.O_EXCL, fileMode)
	if err != nil {
		t.Errorf("OpenFile Create Excl failed: %s", err)
		return
	}
	f.Close()

	// Second creation should fail.
	_, err = fs.OpenFile(fileName, os.O_CREATE|os.O_EXCL, fileMode)
	if err == nil {
		t.Errorf("OpenFile Create Excl should have failed, but it didn't")
	}
	checkPathError(t, err, "Open")
}

// Ensure Permissions are set on OpenFile/Mkdir/MkdirAll
func TestPermSet(t *testing.T) {
	const fileName = "/myFileTest"
	const dirPath = "/myDirTest"
	const dirPathAll = "/my/path/to/dir"

	const fileMode = os.FileMode(0765)
	// directories will also have the directory bit set
	const dirMode = fileMode | os.ModeDir

	fs := NewMemMapFs()

	// Test Openfile
	f, err := fs.OpenFile(fileName, os.O_CREATE, fileMode)
	if err != nil {
		t.Errorf("OpenFile Create failed: %s", err)
		return
	}
	f.Close()

	s, err := fs.Stat(fileName)
	if err != nil {
		t.Errorf("Stat failed: %s", err)
		return
	}
	if s.Mode().String() != fileMode.String() {
		t.Errorf("Permissions Incorrect: %s != %s", s.Mode().String(), fileMode.String())
		return
	}

	// Test Mkdir
	err = fs.Mkdir(dirPath, dirMode)
	if err != nil {
		t.Errorf("MkDir Create failed: %s", err)
		return
	}
	s, err = fs.Stat(dirPath)
	if err != nil {
		t.Errorf("Stat failed: %s", err)
		return
	}
	// sets File
	if s.Mode().String() != dirMode.String() {
		t.Errorf("Permissions Incorrect: %s != %s", s.Mode().String(), dirMode.String())
		return
	}

	// Test MkdirAll
	err = fs.MkdirAll(dirPathAll, dirMode)
	if err != nil {
		t.Errorf("MkDir Create failed: %s", err)
		return
	}
	s, err = fs.Stat(dirPathAll)
	if err != nil {
		t.Errorf("Stat failed: %s", err)
		return
	}
	if s.Mode().String() != dirMode.String() {
		t.Errorf("Permissions Incorrect: %s != %s", s.Mode().String(), dirMode.String())
		return
	}
}

// Fails if multiple file objects use the same file.at counter in MemMapFs
func TestMultipleOpenFiles(t *testing.T) {
	defer removeAllTestFiles(t)
	const fileName = "afero-demo2.txt"

	var data = make([][]byte, len(Fss))

	for i, fs := range Fss {
		dir := testDir(fs)
		path := filepath.Join(dir, fileName)
		fh1, err := fs.Create(path)
		if err != nil {
			t.Error("fs.Create failed: " + err.Error())
		}
		_, err = fh1.Write([]byte("test"))
		if err != nil {
			t.Error("fh.Write failed: " + err.Error())
		}
		_, err = fh1.Seek(0, os.SEEK_SET)
		if err != nil {
			t.Error(err)
		}

		fh2, err := fs.OpenFile(path, os.O_RDWR, 0777)
		if err != nil {
			t.Error("fs.OpenFile failed: " + err.Error())
		}
		_, err = fh2.Seek(0, os.SEEK_END)
		if err != nil {
			t.Error(err)
		}
		_, err = fh2.Write([]byte("data"))
		if err != nil {
			t.Error(err)
		}
		err = fh2.Close()
		if err != nil {
			t.Error(err)
		}

		_, err = fh1.Write([]byte("data"))
		if err != nil {
			t.Error(err)
		}
		err = fh1.Close()
		if err != nil {
			t.Error(err)
		}
		// the file now should contain "datadata"
		data[i], err = ReadFile(fs, path)
		if err != nil {
			t.Error(err)
		}
	}

	for i, fs := range Fss {
		if i == 0 {
			continue
		}
		if string(data[0]) != string(data[i]) {
			t.Errorf("%s and %s don't behave the same\n"+
				"%s: \"%s\"\n%s: \"%s\"\n",
				Fss[0].Name(), fs.Name(), Fss[0].Name(), data[0], fs.Name(), data[i])
		}
	}
}

// Test if file.Write() fails when opened as read only
func TestReadOnly(t *testing.T) {
	defer removeAllTestFiles(t)
	const fileName = "afero-demo.txt"

	for _, fs := range Fss {
		dir := testDir(fs)
		path := filepath.Join(dir, fileName)

		f, err := fs.Create(path)
		if err != nil {
			t.Error(fs.Name()+":", "fs.Create failed: "+err.Error())
		}
		_, err = f.Write([]byte("test"))
		if err != nil {
			t.Error(fs.Name()+":", "Write failed: "+err.Error())
		}
		f.Close()

		f, err = fs.Open(path)
		if err != nil {
			t.Error("fs.Open failed: " + err.Error())
		}
		_, err = f.Write([]byte("data"))
		if err == nil {
			t.Error(fs.Name()+":", "No write error")
		}
		f.Close()

		f, err = fs.OpenFile(path, os.O_RDONLY, 0644)
		if err != nil {
			t.Error("fs.Open failed: " + err.Error())
		}
		_, err = f.Write([]byte("data"))
		if err == nil {
			t.Error(fs.Name()+":", "No write error")
		}
		f.Close()
	}
}

func TestWriteCloseTime(t *testing.T) {
	defer removeAllTestFiles(t)
	const fileName = "afero-demo.txt"

	for _, fs := range Fss {
		dir := testDir(fs)
		path := filepath.Join(dir, fileName)

		f, err := fs.Create(path)
		if err != nil {
			t.Error(fs.Name()+":", "fs.Create failed: "+err.Error())
		}
		f.Close()

		f, err = fs.Create(path)
		if err != nil {
			t.Error(fs.Name()+":", "fs.Create failed: "+err.Error())
		}
		fi, err := f.Stat()
		if err != nil {
			t.Error(fs.Name()+":", "Stat failed: "+err.Error())
		}
		timeBefore := fi.ModTime()

		// sorry for the delay, but we have to make sure time advances,
		// also on non Un*x systems...
		switch runtime.GOOS {
		case "windows":
			time.Sleep(2 * time.Second)
		case "darwin":
			time.Sleep(1 * time.Second)
		default: // depending on the FS, this may work with < 1 second, on my old ext3 it does not
			time.Sleep(1 * time.Second)
		}

		_, err = f.Write([]byte("test"))
		if err != nil {
			t.Error(fs.Name()+":", "Write failed: "+err.Error())
		}
		f.Close()
		fi, err = fs.Stat(path)
		if err != nil {
			t.Error(fs.Name()+":", "fs.Stat failed: "+err.Error())
		}
		if fi.ModTime().Equal(timeBefore) {
			t.Error(fs.Name()+":", "ModTime was not set on Close()")
		}
	}
}

// This test should be run with the race detector on:
// go test -race -v -timeout 10s -run TestRacingDeleteAndClose
func TestRacingDeleteAndClose(t *testing.T) {
	fs := NewMemMapFs()
	pathname := "testfile"
	f, err := fs.Create(pathname)
	if err != nil {
		t.Fatal(err)
	}

	in := make(chan bool)

	go func() {
		<-in
		f.Close()
	}()
	go func() {
		<-in
		fs.Remove(pathname)
	}()
	close(in)
}

// This test should be run with the race detector on:
// go test -run TestMemFsDataRace -race
func TestMemFsDataRace(t *testing.T) {
	const dir = "test_dir"
	fs := NewMemMapFs()

	if err := fs.MkdirAll(dir, 0777); err != nil {
		t.Fatal(err)
	}

	const n = 1000
	done := make(chan struct{})

	go func() {
		defer close(done)
		for i := 0; i < n; i++ {
			fname := filepath.Join(dir, fmt.Sprintf("%d.txt", i))
			if err := WriteFile(fs, fname, []byte(""), 0777); err != nil {
				panic(err)
			}
			if err := fs.Remove(fname); err != nil {
				panic(err)
			}
		}
	}()

loop:
	for {
		select {
		case <-done:
			break loop
		default:
			_, err := ReadDir(fs, dir)
			if err != nil {
				t.Fatal(err)
			}
		}
	}
}

func TestMemFsDirMode(t *testing.T) {
	fs := NewMemMapFs()
	err := fs.Mkdir("/testDir1", 0644)
	if err != nil {
		t.Error(err)
	}
	err = fs.MkdirAll("/sub/testDir2", 0644)
	if err != nil {
		t.Error(err)
	}
	info, err := fs.Stat("/testDir1")
	if err != nil {
		t.Error(err)
	}
	if !info.IsDir() {
		t.Error("should be a directory")
	}
	if !info.Mode().IsDir() {
		t.Error("FileMode is not directory")
	}
	info, err = fs.Stat("/sub/testDir2")
	if err != nil {
		t.Error(err)
	}
	if !info.IsDir() {
		t.Error("should be a directory")
	}
	if !info.Mode().IsDir() {
		t.Error("FileMode is not directory")
	}
}

func TestMemFsUnexpectedEOF(t *testing.T) {
	t.Parallel()

	fs := NewMemMapFs()

	if err := WriteFile(fs, "file.txt", []byte("abc"), 0777); err != nil {
		t.Fatal(err)
	}

	f, err := fs.Open("file.txt")
	if err != nil {
		t.Fatal(err)
	}
	defer f.Close()

	// Seek beyond the end.
	_, err = f.Seek(512, 0)
	if err != nil {
		t.Fatal(err)
	}

	buff := make([]byte, 256)
	_, err = io.ReadAtLeast(f, buff, 256)

	if err != io.ErrUnexpectedEOF {
		t.Fatal("Expected ErrUnexpectedEOF")
	}
}

<<<<<<< HEAD
// https://github.com/spf13/afero/issues/149
func TestMemFsMkdirWithoutParent(t *testing.T) {
	t.Parallel()

	fs := NewMemMapFs()
	err := fs.Mkdir("/a/b/c", 0700)
	if !os.IsNotExist(err) {
		t.Error("Mkdir should fail if parent directory does not exist:", err)
	}

	_, err = fs.Create("/a")
	if err != nil {
		t.Fatal(err)
	}

	err = fs.Mkdir("/a/b", 0700)
	if !IsNotDir(err) {
		t.Error("Mkdir should fail if parent is not a directory:", err)
	}
}

func TestMemFsCreateWithoutParent(t *testing.T) {
	t.Parallel()

	fs := NewMemMapFs()
	_, err := fs.Create("/a/b/c")
	if !os.IsNotExist(err) {
		t.Error("Create should fail if parent directory does not exist:", err)
	}

	_, err = fs.Create("/a")
	if err != nil {
		t.Fatal(err)
	}

	_, err = fs.Create("/a/b")
	if !IsNotDir(err) {
		t.Error("Create should fail if parent is not a directory:", err)
	}
}

func TestMemFsRemoveNonEmptyDir(t *testing.T) {
	memFs := &MemMapFs{}

	err := memFs.MkdirAll("/a/b", 0700)
	if err != nil {
		t.Fatal(err)
	}
	_, err = memFs.Create("/a/b/c")
	if err != nil {
		t.Fatal(err)
	}
	err = memFs.Remove("/a/b")
	if !IsNotEmpty(err) {
		t.Errorf("Removing intermediate directory should fail with 'not empty': %s", err)
=======
func TestMemFsChmod(t *testing.T) {
	t.Parallel()

	fs := NewMemMapFs()
	const file = "/hello"
	if err := fs.Mkdir(file, 0700); err != nil {
		t.Fatal(err)
	}

	info, err := fs.Stat(file)
	if err != nil {
		t.Fatal(err)
	}
	if info.Mode().String() != "drwx------" {
		t.Fatal("mkdir failed to create a directory: mode =", info.Mode())
	}

	err = fs.Chmod(file, 0)
	if err != nil {
		t.Error("Failed to run chmod:", err)
	}

	info, err = fs.Stat(file)
	if err != nil {
		t.Fatal(err)
	}
	if info.Mode().String() != "d---------" {
		t.Error("chmod should not change file type. New mode =", info.Mode())
>>>>>>> 7b70cb1d
	}
}<|MERGE_RESOLUTION|>--- conflicted
+++ resolved
@@ -545,7 +545,6 @@
 	}
 }
 
-<<<<<<< HEAD
 // https://github.com/spf13/afero/issues/149
 func TestMemFsMkdirWithoutParent(t *testing.T) {
 	t.Parallel()
@@ -601,7 +600,9 @@
 	err = memFs.Remove("/a/b")
 	if !IsNotEmpty(err) {
 		t.Errorf("Removing intermediate directory should fail with 'not empty': %s", err)
-=======
+	}
+}
+
 func TestMemFsChmod(t *testing.T) {
 	t.Parallel()
 
@@ -630,6 +631,5 @@
 	}
 	if info.Mode().String() != "d---------" {
 		t.Error("chmod should not change file type. New mode =", info.Mode())
->>>>>>> 7b70cb1d
 	}
 }