--- conflicted
+++ resolved
@@ -106,21 +106,18 @@
 	ErrFileNotFound      = os.ErrNotExist
 	ErrFileExists        = os.ErrExist
 	ErrDestinationExists = os.ErrExist
-<<<<<<< HEAD
 	ErrNotDir            = syscall.ENOTDIR
+	ErrNotEmpty          = syscall.ENOTEMPTY
 )
 
 // IsNotDir returns a boolean indicating whether the error is known to report when encountering a file along a path intended for a new directory. It is satisfied by ErrNotDir as well as some syscall errors.
 func IsNotDir(err error) bool {
 	pathErr, ok := err.(*os.PathError)
 	return err == ErrNotDir || (ok && pathErr.Unwrap() == ErrNotDir)
-=======
-	ErrNotEmpty          = syscall.ENOTEMPTY
-)
+}
 
 // IsNotEmpty returns a boolean indicating whether the error is known to report when removing a non-empty directory. It is satisfied by ErrNotEmpty as well as some syscall errors.
 func IsNotEmpty(err error) bool {
 	pathErr, ok := err.(*os.PathError)
 	return err == ErrNotEmpty || (ok && pathErr.Unwrap() == ErrNotEmpty)
->>>>>>> af002c2a
 }